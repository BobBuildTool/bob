--- conflicted
+++ resolved
@@ -1676,19 +1676,17 @@
         self.__whiteList |= set(defaults.get("whitelist", []))
         self.__archive = defaults.get("archive", { "backend" : "none" })
 
-<<<<<<< HEAD
         for p in defaults.get("include", []):
             include = self.loadYaml(str(p) + ".yaml")
             if include and "environment" in include:
                 self.__defaultEnv.update(include["environment"])
-=======
+
         for c in self.__configFiles:
             cc = self.loadYaml(str(c) + ".yaml")
             if not cc:
                 raise ParseError("Error while loading config File {}".format(c))
             if "environment" in cc:
                 self.__defaultEnv.update(cc["environment"])
->>>>>>> 2b82ddec
 
         if not os.path.isdir("recipes"):
             raise ParseError("No recipes directory found.")
